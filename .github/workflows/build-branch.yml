name: Build QML Branch
on:
  workflow_call:
    inputs:
      branch:
        description: The QML branch to checkout and build demos for
        required: true
        type: string
      num_workers:
        description: The number of workers to use for building the QML demos
        required: true
        type: string
      sphinx_examples_to_build:
        description: |
          Instead of building all Sphinx Examples, only build the ones passed.
          To build multiple demos, pass the filenames separated by space.
          Leave as blank to build all demos (default behavior)
        required: false
        type: string
        default: ''
      enable_sphinx_cache:
        description: Use actions/cache for sphinx and sphinx-gallery
        required: false
        type: boolean
        default: false
      refresh_sphinx_cache:
        description: Build QML Demos without using cache and create new caches after the build
        required: false
        type: boolean
        default: false
      sphinx_build_output_format:
        description: Indicate what the output type of Sphinx-Build should be (format will be HTML, the HTML can be in .html file or in JSON format)
        required: false
        type: string
        default: html
      enable_python_cache:
        description: Use actions/cache for python packages being installed
        required: false
        type: boolean
        default: false
      enable_qml_execution_times_cache:
        description: Indicate if the execution_times file should be cache or fetched fresh
        required: false
        type: boolean
        default: false
      skip_execution_times_aggregation:
        description: Skip aggregating all the execution times from all workers into one file
        required: false
        type: boolean
        default: false
      skip_sphinx_build_file_aggregation:
        description: Skip aggregating the html files built from all workers into one zip file
        required: false
        type: boolean
        default: false

jobs:
  validate-inputs:
    runs-on: ubuntu-22.04
    steps:
      - name: Validate inputs.sphinx_build_output_format
        run: |
          valid_choices='html json'
          [[ " $valid_choices " =~ " ${{ inputs.sphinx_build_output_format }} " ]] && exit 0 || exit 1

  compute-build-strategy-matrix:
    runs-on: ubuntu-22.04
    steps:
      - name: Checkout
        uses: actions/checkout@v3
        with:
          ref: ${{ inputs.branch }}
          fetch-depth: 1

      - name: Setup Python
        uses: actions/setup-python@v4
        with:
          python-version: 3.9

      - name: Install QML Pipeline Utils
        run: |
          cd .github/workflows/qml_pipeline_utils
          pip install .

      - name: Execution Times Cache
        id: execution_times_cache
        if: inputs.enable_qml_execution_times_cache == true && inputs.sphinx_examples_to_build == ''
        uses: actions/cache@v3
        with:
          path: execution_times.json
          key: execution_times-${{ inputs.branch }}

      - name: Fetch Execution Times Target Branch
        id: build_environment_branch
        run: |
          current_build_branch='${{ inputs.branch }}'
          pull_request_target_branch='${{ github.event.pull_request.base.ref }}'
          if [[ "$current_build_branch" == "dev" || "$pull_request_target_branch" == "dev" ]]; then
            name="dev"
          else
            name="master"
          fi
          echo $name
          echo "name=$name" >> $GITHUB_OUTPUT

      - name: Fetch Execution Times Target Branch Latest Workflow run ID
        id: workflow_run_id
        if: steps.execution_times_cache.outputs.cache-hit != 'true' && inputs.sphinx_examples_to_build == ''
        uses: actions/github-script@v6
        with:
          result-encoding: string
          script: |
            const destWorkflowBranch = "${{ steps.build_environment_branch.outputs.name }}";

            try {
              const workflowRuns = await github.rest.actions.listWorkflowRuns({
                owner: context.repo.owner,
                repo: context.repo.repo,
                workflow_id: `build-branch-${destWorkflowBranch}.yml`,
                branch: 'master',
                status: 'success',
                exclude_pull_requests: true,
                per_page: 1,
                page: 1
              });
              const runData = workflowRuns.data.workflow_runs;
              return (runData.length) ? runData[0].id : '';
            } catch (e) {
              console.log(`Unable to fetch workflow ID, error: ${e}`);
              return '';
            }

      - name: Download Demo Execution run times
        if: >-
          ${{
             steps.execution_times_cache.outputs.cache-hit != 'true' &&
             steps.workflow_run_id.outputs.result != '' &&
             inputs.sphinx_examples_to_build == ''
           }}
        uses: XanaduAI/cloud-actions/download-github-workflow-artifact@main
        with:
          workflow_run_id: ${{ steps.workflow_run_id.outputs.result }}
          artifact_name_regex: execution_times\.zip
          github_token: ${{ github.token }}

      - name: Unpack Execution run times file
        if: >-
          ${{
             steps.execution_times_cache.outputs.cache-hit != 'true' &&
             steps.workflow_run_id.outputs.result != '' &&
             inputs.sphinx_examples_to_build == ''
           }}
        run: |
          ls
          FILE='execution_times.zip.zip'
          if [ -f "$FILE" ]; then
            echo "$FILE exists."
            unzip execution_times.zip
          fi

      - name: Check Execution Times file exists
        id: check_execution_times_file_existence
        run: |
          [ -f "execution_times.json" ] && result='true' || result='false'
          echo $result
          echo "result=$result" >> $GITHUB_OUTPUT

          if [ "$result" == "true" ]; then
            build_arg='--sphinx-examples-execution-times-file=${{ github.workspace }}/execution_times.json'
          else
            build_arg=''
          fi
          echo "build_arg=$build_arg" >> $GITHUB_OUTPUT

      - name: Remove Demonstrations that do not need to be built
        if: inputs.sphinx_examples_to_build != ''
        env:
          DEMOS_TO_BUILD: ${{ inputs.sphinx_examples_to_build }}
        run: |
          readarray -td ' ' demos_to_retain <<<"$DEMOS_TO_BUILD "; unset 'demos_to_retain[-1]'; declare -p demos_to_retain;
          find demonstrations -maxdepth 1 -type f | grep -vE "$(IFS=\| && echo "${demos_to_retain[*]}")" | xargs -r rm

      - name: Generate Build Matrix
        id: compute-strategy-matrix
        run: |
          WK_LOAD_ARTIFACT_NAME='worker_load'
          WK_LOAD_FILE_NAME='${{ github.workspace }}/worker_load.json'
          touch $WK_LOAD_FILE_NAME

          echo "$(qml_pipeline_utils \
            build-strategy-matrix \
            --num-workers=${{ inputs.num_workers }} \
            --examples-dir='${{ github.workspace }}/demonstrations' \
            ${{ steps.check_execution_times_file_existence.outputs.build_arg }})" >> $WK_LOAD_FILE_NAME

          echo "worker_load_artifact_name=$WK_LOAD_ARTIFACT_NAME" >> $GITHUB_OUTPUT
          echo "worker_load_file_name=$WK_LOAD_FILE_NAME" >> $GITHUB_OUTPUT

          cat "$WK_LOAD_FILE_NAME" | jq

          worker_count=$(jq -r '.workers | length' "$WK_LOAD_FILE_NAME")
          matrix=$(python -c "print(list(range($worker_count)))")
          echo "strategy-matrix=$matrix" >> $GITHUB_OUTPUT

      - name: Upload Workers Load Data as Artifact
        uses: actions/upload-artifact@v3
        with:
          name: ${{ steps.compute-strategy-matrix.outputs.worker_load_artifact_name }}
          path: ${{ steps.compute-strategy-matrix.outputs.worker_load_file_name }}

    outputs:
      build-environment: ${{ steps.build_environment_branch.outputs.name }}
      strategy-matrix: ${{ steps.compute-strategy-matrix.outputs.strategy-matrix }}
      worker-load-file-name: ${{ steps.compute-strategy-matrix.outputs.worker_load_file_name }}
      worker-load-artifact-name: ${{ steps.compute-strategy-matrix.outputs.worker_load_artifact_name }}

  validate-poetry-lock-file:
    runs-on: ubuntu-22.04

<<<<<<< HEAD
    needs:
      - compute-build-strategy-matrix

    steps:
      - uses: actions/checkout@v3
        if: needs.compute-build-strategy-matrix.outputs.build-environment == 'master'
=======
    steps:
      - uses: actions/checkout@v3
>>>>>>> f984538c
        with:
          ref: ${{ inputs.branch }}
          fetch-depth: 1

      - name: Set up Python Version
        id: setup_python
        uses: actions/setup-python@v4
<<<<<<< HEAD
        if: needs.compute-build-strategy-matrix.outputs.build-environment == 'master'
=======
>>>>>>> f984538c
        with:
          python-version: 3.9

      - name: Install Poetry
        id: poetry
<<<<<<< HEAD
        if: needs.compute-build-strategy-matrix.outputs.build-environment == 'master'
=======
>>>>>>> f984538c
        env:
          POETRY_HOME: /tmp/poetry
        run: |
          curl -sSL https://install.python-poetry.org -o install-poetry.py
          python3 install-poetry.py --version 1.5.1
          echo "bin=${{ env.POETRY_HOME }}/bin/poetry" >> $GITHUB_OUTPUT

      - name: Validate Poetry Lockfile
<<<<<<< HEAD
        if: needs.compute-build-strategy-matrix.outputs.build-environment == 'master'
        run: ${{ steps.poetry.outputs.bin }} -C build_requirements/${{ needs.compute-build-strategy-matrix.outputs.build-environment }} lock --check
=======
        run: ${{ steps.poetry.outputs.bin }} lock --check
>>>>>>> f984538c

  build-branch:
    runs-on: ubuntu-22.04
    needs:
      - compute-build-strategy-matrix
      - validate-inputs
      - validate-poetry-lock-file
    strategy:
      matrix:
        offset: ${{ fromJson(needs.compute-build-strategy-matrix.outputs.strategy-matrix) }}
    steps:
      - uses: actions/checkout@v3
        with:
          ref: ${{ inputs.branch }}
          fetch-depth: 1

      - name: Set up Python Version
        id: setup_python
        uses: actions/setup-python@v4
        with:
          python-version: 3.9

      - name: Python Environment Cache
        if: inputs.enable_python_cache == true
        uses: actions/cache@v3
        with:
          path: venv
<<<<<<< HEAD
          key: pip-${{ steps.setup_python.outputs.python-version }}-${{ hashFiles('build_requirements/**/pyproject.toml') }}
=======
          key: pip-${{ steps.setup_python.outputs.python-version }}-${{ hashFiles('pyproject.toml') }}
>>>>>>> f984538c

      - name: Setup Python Environment
        id: venv
        run: |
          if [ ! -d "venv" ]; then python3 -m venv venv; fi
          echo "location=${{ github.workspace }}/venv" >> $GITHUB_OUTPUT
          echo "${{ github.workspace }}/venv/bin" >> $GITHUB_PATH

      - name: Install QML Pipeline Utils
        run: |
          cd .github/workflows/qml_pipeline_utils
          ${{ steps.venv.outputs.location }}/bin/python3 -m pip install .

      - name: Install Poetry
        id: poetry
        env:
          POETRY_HOME: /tmp/poetry
        run: |
          curl -sSL https://install.python-poetry.org -o install-poetry.py
          python3 install-poetry.py --version 1.5.1
          
          $POETRY_HOME/bin/poetry config virtualenvs.create "false"
          $POETRY_HOME/bin/poetry config virtualenvs.in-project "true"
          
          $POETRY_HOME/bin/poetry --version
          
          echo "bin=${{ env.POETRY_HOME }}/bin/poetry" >> $GITHUB_OUTPUT

<<<<<<< HEAD
      - name: Cache Poetry Lockfile (Dev)
        if: needs.compute-build-strategy-matrix.outputs.build-environment == 'dev'
        uses: actions/cache@v3
        with:
          path: build_requirements/dev/poetry.lock
          key: dev-poetry-lock-${{ github.ref_name }}-${{ github.sha }}
          restore-keys: |
            dev-poetry-lock-${{ github.ref_name }}-
            dev-poetry-lock-

      - name: Install Python Dependencies
        run: |
          source ${{ steps.venv.outputs.location }}/bin/activate
          ${{ steps.poetry.outputs.bin }} -C build_requirements/${{ needs.compute-build-strategy-matrix.outputs.build-environment }} install
=======
      - name: Install Python Dependencies
        run: |
          source ${{ steps.venv.outputs.location }}/bin/activate
          make POETRY_BIN="${{ steps.poetry.outputs.bin }}" UPGRADE_PL="${{ needs.compute-build-strategy-matrix.outputs.build-environment == 'dev' }}" environment
>>>>>>> f984538c
          
          # Adding this install outside of poetry as the dependencies conflict with existing other packages.
          # TODO: This needs to be revisited.
          ${{ steps.venv.outputs.location }}/bin/python3 -m pip install --no-deps mitiq==0.25.0
<<<<<<< HEAD

      # Since poetry always attempts to pin packages to a certain release (or git sha)
      # This update step pulls the latest pennylane packages from their respective master branches
      - name: Update Dependencies (Dev)
        if: needs.compute-build-strategy-matrix.outputs.build-environment == 'dev'
        run: ${{ steps.poetry.outputs.bin }} -C build_requirements/dev update
=======
>>>>>>> f984538c

      - name: Download Worker Load Data Artifact
        uses: actions/download-artifact@v3
        with:
          name: ${{ needs.compute-build-strategy-matrix.outputs.worker-load-artifact-name }}

      - name: Extract Current Worker Tasks
        id: worker_tasks
        env:
          worker_id: ${{ matrix.offset }}
          worker_load_file_name: ${{ needs.compute-build-strategy-matrix.outputs.worker-load-file-name }}
        run: |
          WK_TASKS_FILE_NAME='worker_tasks.json'
          jq .workers[${{ env.worker_id }}].tasks ${{ env.worker_load_file_name }} > "$WK_TASKS_FILE_NAME"
          
          cat "$WK_TASKS_FILE_NAME" | jq
          
          echo "file_name=$WK_TASKS_FILE_NAME" >> $GITHUB_OUTPUT 

      # Creates a temp yaml file with current environment information:
      # ```
      #  nonce: arbitrary value, we can change this to invalidate all previous caches if needed
      #  num_workers: The total number of workers currently spawned
      #  worker_id: The offset in the strategy matrix for the current worker
      #  python.version: The version of python that was setup using actions/setup-python
      #  python.hash.requirements-txt: The hash of the requirements.txt file
      #  python.hash.requirements_no_deps-txt: The hash of the requirements_no_deps.txt file
      # ```
      # The hash of this file is used as portion of the key in subsequent caching steps.
      # This ensures that if the values in this file change,
      # it will invalidate the previous cache and build fresh.
      - name: Set Matrix offset file
        run: |
          worker_files=$(jq [.[].name] ${{ steps.worker_tasks.outputs.file_name }} | sed 's/^/  /')
          cat >matrix_info.yaml <<EOL
          nonce: a
          
          num_workers: ${{ inputs.num_workers }}
          worker_id: ${{ matrix.offset }}
          
          python:
            version: ${{ steps.setup_python.outputs.python-version }}
            hash:
              requirements-txt: ${{ hashFiles('requirements.txt') }}
              requirements_no_deps-txt: ${{ hashFiles('requirements_no_deps.txt') }}
          
          worker_files: |
          $worker_files
          EOL

          cat matrix_info.yaml

      - name: Generate hash of the matrix file
        id: matrix_file
        if: inputs.enable_sphinx_cache == true
        run: |
          echo "hash=${{ hashFiles('matrix_info.yaml') }}" >> $GITHUB_OUTPUT

      - name: Install OS build dependencies
        run: |
          sudo apt-get install -y pandoc --quiet

      # Removes executable code from tutorials that are not relevant to current node
      # See documentation in github_job_scheduler.py for more details.
      - name: Remove extraneous executable code from demos
        run: |
          ${{ steps.venv.outputs.location }}/bin/qml_pipeline_utils \
          remove-executable-code-from-extraneous-demos \
          --worker-tasks-file-loc="${{ steps.worker_tasks.outputs.file_name }}" \
          --examples-dir="${{ github.workspace }}/demonstrations" \
          --verbose

      - name: Gallery Cache
        if: inputs.enable_sphinx_cache == true
        uses: actions/cache@v3
        with:
          path: demos
          key: gallery-${{ steps.matrix_file.outputs.hash }}-${{ github.ref_name }}-${{ github.sha }}
          restore-keys: |
            gallery-${{ steps.matrix_file.outputs.hash }}-${{ github.ref_name }}-
            gallery-${{ steps.matrix_file.outputs.hash }}-

      - name: Sphinx Cache
        if: inputs.enable_sphinx_cache == true
        uses: actions/cache@v3
        with:
          path: sphinx_cache-${{ steps.matrix_file.outputs.hash }}
          key: sphinx-${{ steps.matrix_file.outputs.hash }}-${{ github.ref_name }}-${{ github.sha }}
          restore-keys: |
            sphinx-${{ steps.matrix_file.outputs.hash }}-${{ github.ref_name }}-
            sphinx-${{ steps.matrix_file.outputs.hash }}-

      - name: Clear Cache
        if: inputs.refresh_sphinx_cache == true
        env:
          sphinx_cache_filename: sphinx_cache-${{ steps.matrix_file.outputs.hash }}
        run: |
          if [ -d demos ]; then rm -rf demos; fi
          if [ -d ${{ env.sphinx_cache_filename }} ]; then rm -rf ${{ env.sphinx_cache_filename }}; fi

      - name: Build Tutorials
        run: |
          make download
          make SPHINXBUILD="${{ steps.venv.outputs.location }}/bin/sphinx-build" SPHINXOPTS="-d sphinx_cache-${{ steps.matrix_file.outputs.hash }}" ${{ inputs.sphinx_build_output_format }}

      - name: Generate Execution Time Map
        run: |
          mkdir /tmp/execution_times

          ${{ steps.venv.outputs.location }}/bin/qml_pipeline_utils \
          parse-execution-times \
          --worker-tasks-file-loc="${{ steps.worker_tasks.outputs.file_name }}" \
          --build-type="${{ inputs.sphinx_build_output_format }}" \
          --examples-dir="${{ github.workspace }}/demonstrations" \
          --build-dir="${{ github.workspace }}/_build/html" > /tmp/execution_times/execution_times.json
          
          cat /tmp/execution_times/execution_times.json | jq

      - name: Upload Execution Times
        uses: actions/upload-artifact@v3
        with:
          name: execution_times_${{ matrix.offset }}.zip
          if-no-files-found: error
          retention-days: 1
          path: /tmp/execution_times

      # These are files that are generated as part of sphinx-build but are not needed and supported on the live website
      # There does not seem to be an option to "not" generate them, therefore this step deletes these files before they
      # are published to the live website.
      - name: Update sitemap.xml
        run: |
          ${{ steps.venv.outputs.location }}/bin/qml_pipeline_utils \
          clean-sitemap \
          --build-dir="${{ github.workspace }}/_build/html" \
          --html-files="demos/sg_execution_times.html" \
          --verbose

      # Removes built html files that are not relevant to current node
      # See documentation in github_job_scheduler.py for more details.
      - name: Clean HTML Files
        if: matrix.offset == 0
        run: |
          ${{ steps.venv.outputs.location }}/bin/qml_pipeline_utils \
          remove-extraneous-built-html-files \
          --worker-tasks-file-loc="${{ steps.worker_tasks.outputs.file_name }}" \
          --build-dir="${{ github.workspace }}/_build/html" \
          --examples-dir="${{ github.workspace }}/demonstrations" \
          --build-type="${{ inputs.sphinx_build_output_format }}" \
          --preserve-non-sphinx-images \
          --verbose

      - name: Clean HTML Files and Images
        if: matrix.offset != 0
        run: |
          ${{ steps.venv.outputs.location }}/bin/qml_pipeline_utils \
          remove-extraneous-built-html-files \
          --worker-tasks-file-loc="${{ steps.worker_tasks.outputs.file_name }}" \
          --build-dir="${{ github.workspace }}/_build/html" \
          --examples-dir="${{ github.workspace }}/demonstrations" \
          --build-type="${{ inputs.sphinx_build_output_format }}" \
          --verbose

      - name: Upload Html
        if: matrix.offset == 0
        uses: actions/upload-artifact@v3
        with:
          name: html-${{ matrix.offset }}.zip
          if-no-files-found: error
          retention-days: 1
          path: _build/html

      # Only upload demos since all other html files are pushed as artifact from offset 0
      # This step excludes static files (files that are the same across all workers) from being included in the
      # built artifact. This is done as a performance boost.
      # The step above this is executed by only one worker which uploads all static content.
      - name: Upload Demo Html
        if: matrix.offset != 0
        uses: actions/upload-artifact@v3
        with:
          name: html-${{ matrix.offset }}.zip
          if-no-files-found: error
          retention-days: 1
          path: |
            _build/html
            !_build/html/*.html
            !_build/html/*.fjson
            !_build/html/*.js
            !_build/html/*.xml
            !_build/html/_static
            !_build/html/glossary

  aggregate_build:
    runs-on: ubuntu-22.04
    if: inputs.skip_execution_times_aggregation == false || inputs.skip_sphinx_build_file_aggregation == false
    needs:
      - build-branch
    steps:
      - name: Download Artifacts
        uses: actions/download-artifact@v3
        with:
          path: artifacts

      - name: Merge Execution Times
        if: inputs.skip_execution_times_aggregation == false
        run: |
          cd artifacts
          mkdir execution_times_all /tmp/execution_times
          for f in execution_times_*.zip; do
            new_name=execution_times-\($f\).json
            mv $f/execution_times.json execution_times_all/$new_name
            echo execution_times_all/$new_name
            cat execution_times_all/$new_name | jq
          done
          jq -s 'reduce .[] as $item ({}; . * $item)' execution_times_all/* | tee /tmp/execution_times/execution_times.json

          cat /tmp/execution_times/execution_times.json | jq

      - name: Merge Sphinx Build Files
        if: inputs.skip_sphinx_build_file_aggregation == false
        run: |
          cd artifacts
          mkdir -p website/demos
          for f in html-*.zip; do
            rsync -a --progress "$f/" website
          done

      - name: Upload Sphinx Build files
        if: inputs.skip_sphinx_build_file_aggregation == false
        uses: actions/upload-artifact@v3
        with:
          name: ${{ inputs.sphinx_build_output_format }}.zip
          if-no-files-found: error
          path: artifacts/website

      - name: Upload Execution Times
        if: inputs.skip_execution_times_aggregation == false
        uses: actions/upload-artifact@v3
        with:
          name: execution_times.zip
          path: /tmp/execution_times<|MERGE_RESOLUTION|>--- conflicted
+++ resolved
@@ -217,17 +217,8 @@
   validate-poetry-lock-file:
     runs-on: ubuntu-22.04
 
-<<<<<<< HEAD
-    needs:
-      - compute-build-strategy-matrix
-
     steps:
       - uses: actions/checkout@v3
-        if: needs.compute-build-strategy-matrix.outputs.build-environment == 'master'
-=======
-    steps:
-      - uses: actions/checkout@v3
->>>>>>> f984538c
         with:
           ref: ${{ inputs.branch }}
           fetch-depth: 1
@@ -235,19 +226,11 @@
       - name: Set up Python Version
         id: setup_python
         uses: actions/setup-python@v4
-<<<<<<< HEAD
-        if: needs.compute-build-strategy-matrix.outputs.build-environment == 'master'
-=======
->>>>>>> f984538c
         with:
           python-version: 3.9
 
       - name: Install Poetry
         id: poetry
-<<<<<<< HEAD
-        if: needs.compute-build-strategy-matrix.outputs.build-environment == 'master'
-=======
->>>>>>> f984538c
         env:
           POETRY_HOME: /tmp/poetry
         run: |
@@ -256,12 +239,7 @@
           echo "bin=${{ env.POETRY_HOME }}/bin/poetry" >> $GITHUB_OUTPUT
 
       - name: Validate Poetry Lockfile
-<<<<<<< HEAD
-        if: needs.compute-build-strategy-matrix.outputs.build-environment == 'master'
-        run: ${{ steps.poetry.outputs.bin }} -C build_requirements/${{ needs.compute-build-strategy-matrix.outputs.build-environment }} lock --check
-=======
         run: ${{ steps.poetry.outputs.bin }} lock --check
->>>>>>> f984538c
 
   build-branch:
     runs-on: ubuntu-22.04
@@ -289,11 +267,7 @@
         uses: actions/cache@v3
         with:
           path: venv
-<<<<<<< HEAD
-          key: pip-${{ steps.setup_python.outputs.python-version }}-${{ hashFiles('build_requirements/**/pyproject.toml') }}
-=======
           key: pip-${{ steps.setup_python.outputs.python-version }}-${{ hashFiles('pyproject.toml') }}
->>>>>>> f984538c
 
       - name: Setup Python Environment
         id: venv
@@ -322,40 +296,14 @@
           
           echo "bin=${{ env.POETRY_HOME }}/bin/poetry" >> $GITHUB_OUTPUT
 
-<<<<<<< HEAD
-      - name: Cache Poetry Lockfile (Dev)
-        if: needs.compute-build-strategy-matrix.outputs.build-environment == 'dev'
-        uses: actions/cache@v3
-        with:
-          path: build_requirements/dev/poetry.lock
-          key: dev-poetry-lock-${{ github.ref_name }}-${{ github.sha }}
-          restore-keys: |
-            dev-poetry-lock-${{ github.ref_name }}-
-            dev-poetry-lock-
-
-      - name: Install Python Dependencies
-        run: |
-          source ${{ steps.venv.outputs.location }}/bin/activate
-          ${{ steps.poetry.outputs.bin }} -C build_requirements/${{ needs.compute-build-strategy-matrix.outputs.build-environment }} install
-=======
       - name: Install Python Dependencies
         run: |
           source ${{ steps.venv.outputs.location }}/bin/activate
           make POETRY_BIN="${{ steps.poetry.outputs.bin }}" UPGRADE_PL="${{ needs.compute-build-strategy-matrix.outputs.build-environment == 'dev' }}" environment
->>>>>>> f984538c
           
           # Adding this install outside of poetry as the dependencies conflict with existing other packages.
           # TODO: This needs to be revisited.
           ${{ steps.venv.outputs.location }}/bin/python3 -m pip install --no-deps mitiq==0.25.0
-<<<<<<< HEAD
-
-      # Since poetry always attempts to pin packages to a certain release (or git sha)
-      # This update step pulls the latest pennylane packages from their respective master branches
-      - name: Update Dependencies (Dev)
-        if: needs.compute-build-strategy-matrix.outputs.build-environment == 'dev'
-        run: ${{ steps.poetry.outputs.bin }} -C build_requirements/dev update
-=======
->>>>>>> f984538c
 
       - name: Download Worker Load Data Artifact
         uses: actions/download-artifact@v3
